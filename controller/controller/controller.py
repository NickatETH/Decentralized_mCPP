import os
import subprocess
from typing import Dict

import rclpy
import numpy as np
import matplotlib.pyplot as plt
from rclpy.node import Node
from interface.srv import ComputeEnergy
from example_interfaces.msg import Empty, Float32MultiArray
from rclpy.qos import QoSProfile, ReliabilityPolicy, DurabilityPolicy
from visualization_msgs.msg import Marker  # Add this import
from .radius_scheduler import RadiusScheduler
from .thompson_scheduler import ThompsonScheduler
import random
import concurrent
import time

NUM_AGENTS = 4
NUM_CANDIDATES = 1000
RANDOM_SEED = 42
lambda_BO = 1.0
<<<<<<< HEAD
MAX_EVALS = 50
=======
MAX_EVALS = 20
>>>>>>> d0b20b32
PATH_SCALE = 100.0

np.random.seed(RANDOM_SEED)

AGENT_IDS = list(range(1, NUM_AGENTS + 1))
AGENT_POSITIONS = {
    aid: (random.uniform(0, 20), random.uniform(0, 20)) for aid in AGENT_IDS
}

BOUNDARY_ARGS = [
    "--xmin",
    "0.0",
    "--ymin",
    "0.0",
    "--xmax",
    "20.0",
    "--ymax",
    "20.0",
]

# QoS shortcuts --------------------------------------------------------------
qos_best_effort = QoSProfile(
    depth=10,
    reliability=ReliabilityPolicy.BEST_EFFORT,
    durability=DurabilityPolicy.VOLATILE,
)
qos_reliable_vol = QoSProfile(
    depth=10,
    reliability=ReliabilityPolicy.RELIABLE,
    durability=DurabilityPolicy.VOLATILE,
)
qos_reliable_tx = QoSProfile(
    depth=2,
    reliability=ReliabilityPolicy.RELIABLE,
    durability=DurabilityPolicy.TRANSIENT_LOCAL,
)


def launch_agent(aid: int) -> subprocess.Popen:
    cmd = [
        "ros2",
        "run",
        "drone",
        "uav_agent",
        "--agent_id",
        str(aid),
        "--num_agents",
        str(len(AGENT_IDS)),
        *BOUNDARY_ARGS,
    ]
    return subprocess.Popen(cmd, preexec_fn=os.setsid)  # POSIX


class Controller(Node):
    def __init__(self) -> None:
        super().__init__("controller")

        self.cost_history = []

        self.start_pub = self.create_publisher(
            Float32MultiArray, "/start_ghs", qos_reliable_vol
        )
        self.radius_marker_pub = self.create_publisher(
            Marker, "/comm_radius_marker", qos_reliable_tx
        )

        self.bo_result_pub = self.create_publisher(
            Float32MultiArray, "/bo_results", qos_reliable_vol
        )
        self.bo_result_sub = self.create_subscription(
            Float32MultiArray, "/bo_results", self.bo_result_callback, qos_reliable_vol
        )

        self.kill_agent_pub = self.create_publisher(
            Float32MultiArray, "/kill_agents", qos_reliable_vol
        )

        self.reset_agent_pub = self.create_publisher(
            Float32MultiArray, "/reset_agents", qos_reliable_vol
        )

        self.reset_agents_sub = self.create_subscription(
            Float32MultiArray,
            "/reset_agents",
            self.reset_position_callback,
            qos_reliable_vol,
        )
        self.reset_response = [False] * len(AGENT_IDS)

        self.shutdown_sub = self.create_subscription(
            Empty, "/shutdown", self.shutdown_callback, 1
        )
        self.shutdown = False  # Initialize shutdown as a boolean

        self.radius_scheduler = RadiusScheduler(
            self, self.start_pub, v_max=10.0, eps=0.05
        )
        self.create_subscription(
            Float32MultiArray,
            "/radius",
            self.radius_scheduler.radius_callback,
            qos_reliable_vol,
        )

        args = dict(zip(BOUNDARY_ARGS[::2], BOUNDARY_ARGS[1::2]))
        xmin, ymin = float(args["--xmin"]), float(args["--ymin"])
        xmax, ymax = float(args["--xmax"]), float(args["--ymax"])

        # Build random joint candidate set of shape (NUM_CANDIDATES, 3*NUM_AGENTS)
        seed_x = np.random.uniform(xmin, xmax, size=(NUM_CANDIDATES, NUM_AGENTS))
        seed_y = np.random.uniform(ymin, ymax, size=(NUM_CANDIDATES, NUM_AGENTS))
        sps = np.random.uniform(0.0, 1.0, size=(NUM_CANDIDATES, NUM_AGENTS))
        candidate_set = np.hstack([seed_x, seed_y, sps])

        # Instantiate your BO sampler
        self.thompson_scheduler = ThompsonScheduler(
            candidate_set=candidate_set,
            lambda_BO=lambda_BO,
            max_evals=MAX_EVALS,
        )

        self.energy_clients_dict: Dict[int, rclpy.client.Client] = {}

        self.cruise_speed = 10.0
        self.a = 1.0
        self.b = 1.0

        for aid in AGENT_IDS:
            proc = launch_agent(aid)
        while not all(self.reset_response):
            print(self.reset_response)
            rclpy.spin_once(self, timeout_sec=0.1)
        self.get_logger().info("All agents launched and reset.")
        self.reset_agents()
        while not all(self.reset_response):
            rclpy.spin_once(self, timeout_sec=0.05)

        self.get_logger().info("All agents reset/INIT successfully.")

        for aid in AGENT_IDS:
            srv = f"/uav_agent_{aid}/compute_energy"
            cli = self.create_client(ComputeEnergy, srv)
            self.energy_clients_dict[aid] = cli
            self.get_logger().info(f"Waiting for {srv} …")
            while not cli.wait_for_service(timeout_sec=0.1):
                self.get_logger().warn(f"{srv} not up yet, waiting…")
                rclpy.spin_once(self, timeout_sec=0.1)
        self.get_logger().info("All energy clients initialized.")

    def reset_position_callback(self, msg: Float32MultiArray) -> None:
        """Reset the UAV's position and partition state if the message targets this agent."""
        if len(msg.data) < 3:
            self.get_logger().warn("Reset message too short, expected 3 floats.")
            return
        if msg.data[0] != -(1.0):
            self.get_logger().warn(
                f"Reset message not for this agent: {msg.data[0]} != -1.0"
            )
            return
        self.reset_response[int(msg.data[1] - 1.0)] = True

    def calculate_energy(self):
        """
        Fire off all UAV energy requests in parallel and return the sum.
        """
        total = 0.0
        now = self.get_clock().now()
        longest_path = 0.0
        for aid, cli in self.energy_clients_dict.items():
            while True:
                rclpy.spin_once(self, timeout_sec=0.8)
                req = ComputeEnergy.Request()
                req.cruise_speed = self.cruise_speed
                req.a = self.a
                req.b = self.b
                future = cli.call_async(req)
                while rclpy.ok() and not future.done():
                    rclpy.spin_once(self, timeout_sec=0.8)
                try:
                    energy = future.result().energy
                    if energy == -1.0:
                        self.get_logger().warn(
                            f"Agent {aid} not ready, retrying...",
                            throttle_duration_sec=1.0,
                        )
                        if (
                            now + rclpy.duration.Duration(seconds=10.0)
                            < self.get_clock().now()
                        ):
                            self.get_logger().error(
                                f"Agent {aid} did not respond in time, skipping."
                            )
                            return -1.0, -1.0
                            break
                        continue
                    total += energy
                    if longest_path < future.result().path_length:
                        longest_path = future.result().path_length
                    break
                except Exception:
                    total += float("inf")
                    break
        self.get_logger().info(f"Total energy for all agents: {total:.2f} J")
        return total, longest_path

    def reset_agents(self) -> None:
        self.reset_response = [False] * len(AGENT_IDS)
        for aid in AGENT_IDS:
            x, y = AGENT_POSITIONS[aid]
            self.reset_agent_pub.publish(Float32MultiArray(data=[aid, 1.0, x, y]))

    def eval_iteration(self, sps):
        total_energy, longest_path = self.calculate_energy()
        longest_path *= PATH_SCALE
        max_radius = self.radius_scheduler.calculate_connectivity(sps, longest_path)
        return max_radius, total_energy

    def run_bayes_opt(self):
        executor = concurrent.futures.ThreadPoolExecutor(max_workers=1)
        while True:
            self.get_logger().info("another BO round!")
            rclpy.spin_once(self, timeout_sec=0.0)
            x = self.thompson_scheduler.next_point()
            if x is None:
                break

            for i in x:
                i = float(np.float32(np.round(i, 4)))

            n = NUM_AGENTS
            seed_xs = x[0:n]
            seed_ys = x[n : 2 * n]
            sps = x[2 * n : 3 * n]
            self.get_logger().info(
                f"BO round with seeds: {seed_xs}, {seed_ys}, sps: {sps}"
            )

            for aid in AGENT_IDS:
                msg = Float32MultiArray(
                    data=[
                        float(aid),
                        1.0,
                        float(seed_xs[aid - 1]),
                        float(seed_ys[aid - 1]),
                    ]
                )
                self.reset_agent_pub.publish(msg)

<<<<<<< HEAD
            future = executor.submit(self.eval_iteration, sps)

            try:
                max_radius, total_energy = future.result(timeout=90.0)
            except concurrent.futures.TimeoutError:
                self.radius_scheduler.cancelled = True
                rclpy.spin_once(self, timeout_sec=0.1)
                self.get_logger().error("BO evaluation timed out, skipping this point.")
                time.sleep(1.0)
                continue
=======
            total_energy, longest_path = self.calculate_energy()
            if total_energy < 0.0 or longest_path < 0.0:
                self.get_logger().error(
                    "Energy calculation failed, skipping this round."
                )
                continue
            longest_path *= PATH_SCALE
            max_radius = self.radius_scheduler.calculate_connectivity(sps, longest_path)
>>>>>>> d0b20b32

            self.cost_history.append((total_energy * lambda_BO + max_radius))

            out = Float32MultiArray()
            out.data = x.tolist() + [max_radius, total_energy]
            self.bo_result_pub.publish(out)

        self.get_logger().info("BO complete ‐ shutting down agents")
        self.plot_convergence()
        self.total_energy = 0.0
        self.shutdown_agents()

    def bo_result_callback(self, msg: Float32MultiArray) -> None:
        print(f"Publishing BO result: see")
        data = msg.data
        x = np.array(data[:-2], dtype=float)
        max_radius, total_energy = data[-2], data[-1]
        self.thompson_scheduler.observe(x, total_energy * lambda_BO + max_radius)

    def shutdown_callback(self, msg: Empty) -> None:
        """Handle shutdown signal."""
        self.get_logger().info("Received shutdown signal, shutting down controller.")
        self.shutdown = True

    def plot_convergence(self) -> None:
        import matplotlib.pyplot as plt
        import numpy as np
        from matplotlib.ticker import MaxNLocator

        costs = np.array(self.cost_history)
        best = np.minimum.accumulate(costs)
        iterations = np.arange(1, len(costs) + 1)

        fig, ax = plt.subplots(figsize=(6, 4))
        ax.plot(iterations, costs, marker="o", linestyle="--", label="Observed cost")
        ax.plot(iterations, best, marker="s", linestyle="-", label="Best so far")

        ax.set_xlabel("Iteration")
        ax.set_ylabel("Cost = r + λ·E")
        ax.set_title("Bayesian Optimization Convergence")

        # ensure only integer ticks
        ax.xaxis.set_major_locator(MaxNLocator(integer=True))

        fig.tight_layout()
        fig.savefig("bo_convergence.png", dpi=300)
        plt.close(fig)


def main(args=None) -> None:
    rclpy.init(args=args)
    node = Controller()
    try:
        print("Starting Bayesianff Optimization loop...")
        node.run_bayes_opt()
    finally:
        node.destroy_node()
        rclpy.shutdown()


if __name__ == "__main__":
    main()<|MERGE_RESOLUTION|>--- conflicted
+++ resolved
@@ -20,11 +20,7 @@
 NUM_CANDIDATES = 1000
 RANDOM_SEED = 42
 lambda_BO = 1.0
-<<<<<<< HEAD
 MAX_EVALS = 50
-=======
-MAX_EVALS = 20
->>>>>>> d0b20b32
 PATH_SCALE = 100.0
 
 np.random.seed(RANDOM_SEED)
@@ -273,7 +269,6 @@
                 )
                 self.reset_agent_pub.publish(msg)
 
-<<<<<<< HEAD
             future = executor.submit(self.eval_iteration, sps)
 
             try:
@@ -284,16 +279,6 @@
                 self.get_logger().error("BO evaluation timed out, skipping this point.")
                 time.sleep(1.0)
                 continue
-=======
-            total_energy, longest_path = self.calculate_energy()
-            if total_energy < 0.0 or longest_path < 0.0:
-                self.get_logger().error(
-                    "Energy calculation failed, skipping this round."
-                )
-                continue
-            longest_path *= PATH_SCALE
-            max_radius = self.radius_scheduler.calculate_connectivity(sps, longest_path)
->>>>>>> d0b20b32
 
             self.cost_history.append((total_energy * lambda_BO + max_radius))
 
