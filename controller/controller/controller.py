import os
import subprocess
from typing import Dict

import rclpy
import numpy as np
from rclpy.node import Node
from interface.srv import ComputeEnergy
from std_msgs.msg import Float64MultiArray, Empty
from rclpy.qos import QoSProfile, ReliabilityPolicy, DurabilityPolicy
from visualization_msgs.msg import Marker  # Add this import
from .radius_scheduler import RadiusScheduler
from .thompson_scheduler import ThompsonScheduler
import random

<<<<<<< HEAD
NUM_AGENTS = 5
NUM_CANDIDATES = 1000
lambda_BO = 1.0
MAX_EVALS = 1000
=======
NUM_AGENTS = 4
>>>>>>> f3ac0e6f

AGENT_IDS = list(range(1, NUM_AGENTS + 1))
AGENT_POSITIONS = {
    aid: (random.uniform(0, 50), random.uniform(0, 50)) for aid in AGENT_IDS
}

BOUNDARY_ARGS = [
    "--xmin",
    "0.0",
    "--ymin",
    "0.0",
    "--xmax",
    "50.0",
    "--ymax",
    "50.0",
]

# QoS shortcuts --------------------------------------------------------------
qos_best_effort = QoSProfile(
    depth=10,
    reliability=ReliabilityPolicy.BEST_EFFORT,
    durability=DurabilityPolicy.VOLATILE,
)
qos_reliable_vol = QoSProfile(
    depth=10,
    reliability=ReliabilityPolicy.RELIABLE,
    durability=DurabilityPolicy.VOLATILE,
)
qos_reliable_tx = QoSProfile(
    depth=2,
    reliability=ReliabilityPolicy.RELIABLE,
    durability=DurabilityPolicy.TRANSIENT_LOCAL,
)


def launch_agent(aid: int) -> subprocess.Popen:
    cmd = [
        "ros2",
        "run",
        "drone",
        "uav_agent",
        "--agent_id",
        str(aid),
        "--num_agents",
        str(len(AGENT_IDS)),
        *BOUNDARY_ARGS,
    ]
    return subprocess.Popen(cmd, preexec_fn=os.setsid)  # POSIX


class Controller(Node):
    def __init__(self) -> None:
        super().__init__("controller")
        self.start_pub = self.create_publisher(
            Float64MultiArray, "/start_ghs", qos_reliable_vol
        )
        self.radius_marker_pub = self.create_publisher(
            Marker, "/comm_radius_marker", qos_reliable_tx
        )

        self.bo_result_pub = self.create_publisher(
            Float64MultiArray, "/bo_results", qos_reliable_vol
        )
        self.bo_result_sub = self.create_subscription(
            Float64MultiArray, "/bo_results", self.bo_result_callback, qos_reliable_vol
        )

        self.kill_agent_pub = self.create_publisher(
            Float64MultiArray, "/kill_agents", qos_reliable_vol
        )

        self.reset_agent_pub = self.create_publisher(
            Float64MultiArray, "/reset_agents", qos_reliable_vol
        )

        self.reset_agents_sub = self.create_subscription(
            Float64MultiArray,
            "/reset_agents",
            self.reset_position_callback,
            qos_reliable_vol,
        )
        self.reset_response = [False] * len(AGENT_IDS)

        self.shutdown_sub = self.create_subscription(
            Empty, "/shutdown", self.shutdown_callback, 1
        )
        self.shutdown = False  # Initialize shutdown as a boolean

        self.radius_scheduler = RadiusScheduler(
            self, self.start_pub, v_max=10.0, eps=0.05
        )
        self.create_subscription(
            Float64MultiArray,
            "/radius",
            self.radius_scheduler.radius_callback,
            qos_reliable_vol,
        )

        args = dict(zip(BOUNDARY_ARGS[::2], BOUNDARY_ARGS[1::2]))
        xmin, ymin = float(args["--xmin"]), float(args["--ymin"])
        xmax, ymax = float(args["--xmax"]), float(args["--ymax"])

        # Build random joint candidate set of shape (NUM_CANDIDATES, 3*NUM_AGENTS)
        seed_x = np.random.uniform(xmin, xmax, 
                                   size=(NUM_CANDIDATES, NUM_AGENTS))
        seed_y = np.random.uniform(ymin, ymax, 
                                   size=(NUM_CANDIDATES, NUM_AGENTS))
        sps    = np.random.uniform(0.0, 1.0, 
                                   size=(NUM_CANDIDATES, NUM_AGENTS))
        candidate_set = np.hstack([seed_x, seed_y, sps])

        # Instantiate your BO sampler
        self.thompson_scheduler = ThompsonScheduler(
            candidate_set=candidate_set,
            lambda_BO=lambda_BO,
            max_evals=MAX_EVALS,
        )

        self.energy_clients_dict: Dict[int, rclpy.client.Client] = {}

        self.cruise_speed = 10.0
        self.a = 1.0
        self.b = 1.0

        for aid in AGENT_IDS:
<<<<<<< HEAD
            proc = launch_agent(aid)
            self.get_logger().info(f"Launched uav_agent_{aid} (pid {proc.pid})")
=======
            x, y = AGENT_POSITIONS[aid]
            proc = launch_agent(aid, x, y)
        while not all(self.reset_response):
            rclpy.spin_once(self, timeout_sec=0.1)
        self.get_logger().info("All agents launched and reset.")
        self.reset_agents()
        while not all(self.reset_response):
            rclpy.spin_once(self, timeout_sec=0.05)

        self.get_logger().info("All agents reset/INIT successfully.")
>>>>>>> f3ac0e6f

        for aid in AGENT_IDS:
            srv = f"/uav_agent_{aid}/compute_energy"
            cli = self.create_client(ComputeEnergy, srv)
            self.energy_clients_dict[aid] = cli
            self.get_logger().info(f"Waiting for {srv} …")
            while not cli.wait_for_service(timeout_sec=0.1):
                self.get_logger().warn(f"{srv} not up yet, waiting…")
<<<<<<< HEAD
=======
        self.get_logger().info("All energy clients initialized.")

    def reset_position_callback(self, msg: Float64MultiArray) -> None:
        """Reset the UAV's position and partition state if the message targets this agent."""
        if len(msg.data) < 3:
            self.get_logger().warn("Reset message too short, expected 3 floats.")
            return
        if msg.data[0] != -(1.0):
            return
        self.reset_response[int(msg.data[1] - 1.0)] = True

    def _on_bo_result(self, msg: Float64MultiArray) -> None:
        self.get_logger().info("Received BO result")
>>>>>>> f3ac0e6f

    def calculate_energy(self, aid: int):
        """
        Fire off all UAV energy requests in parallel and return the sum.
        """
        total = 0.0
        longest_path = 0.0
        for aid, cli in self.energy_clients_dict.items():
            while True:
                rclpy.spin_once(self, timeout_sec=0.8)
                req = ComputeEnergy.Request()
                req.cruise_speed = self.cruise_speed
                req.a = self.a
                req.b = self.b
                future = cli.call_async(req)
                while rclpy.ok() and not future.done():
                    rclpy.spin_once(self, timeout_sec=0.8)
                try:
                    energy = future.result().energy
                    if energy == -1.0:
                        self.get_logger().warn(f"Agent {aid} not ready, retrying...")
                        continue
                    total += energy
                    if longest_path < future.result().path_length:
                        longest_path = future.result().path_length
                    break
                except Exception:
                    total += float("inf")
                    break
        self.get_logger().info(f"Total energy for all agents: {total:.2f} J")
        return total, longest_path

    def reset_agents(self) -> None:
        self.reset_response = [False] * len(AGENT_IDS)
        for aid in AGENT_IDS:
            x, y = AGENT_POSITIONS[aid]
            self.reset_agent_pub.publish(Float64MultiArray(data=[aid, 1.0, x, y]))

    def run_bayes_opt(self):
        while True:
            rclpy.spin_once(self, timeout_sec=0.0)
            x = self.thompson_scheduler.next_point()
            if x is None:
                break
<<<<<<< HEAD
            
            n = NUM_AGENTS
            seed_xs = x[0:   n]
            seed_ys = x[n: 2*n]
            sps     = x[2*n:3*n]

            for aid in AGENT_IDS:
                msg = Float64MultiArray(data=[
                    float(aid),
                    float(seed_xs[aid-1]),
                    float(seed_ys[aid-1]),
                ])
            self.reset_agent_pub.publish(msg)

            max_radius = self.radius_scheduler.calculate_connectivity(sps)
            total_energy = self.calculate_energy()

            out = Float64MultiArray()
            out.data = x.tolist() + [max_radius, total_energy]
            self.bo_result_pub.publish(out)

        self.get_logger().info("BO complete ‐ shutting down agents")
        self.total_energy = 0.0
        self.shutdown_agents()
=======
            seed, starting_point = pt

            self.get_logger().info(
                f"Running BO with seed {seed} and starting point {starting_point}"
            )
            total_energy, longest_path = self.calculate_energy(seed)
            self.longest_path = longest_path
            max_radius = self.radius_scheduler.calculate_connectivity(
                starting_point, longest_path
            )

            self.get_logger().info("Reset agents after BO round, publishing results")

            self.publish_bo_result(
                seed=seed, sp=starting_point, r=max_radius, E=total_energy
            )

        self.get_logger().info("BO complete ‐ shutting down agents")
        self.total_energy = 0.0
        return

    def publish_bo_result(self, seed: float, sp: float, r: float, E: float) -> None:
        msg = Float64MultiArray()
        msg.data = [seed, sp, r, E]
        self.bo_result_pub.publish(msg)
>>>>>>> f3ac0e6f

    def bo_result_callback(self, msg: Float64MultiArray) -> None:
            data = msg.data
            n = NUM_AGENTS
            x = np.array(data[0:3*n])         # the joint (seed_x, seed_y, sp) vector
            r = data[3*n]                     # max_radius
            E = data[3*n + 1]                 # total_energy
            cost = r + lambda_BO * E
            self.thompson_scheduler.observe(x, cost)
            self.get_logger().info(f"[BO] obs recorded, cost={cost:.3f}")

    def shutdown_callback(self, msg: Empty) -> None:
        """Handle shutdown signal."""
        self.get_logger().info("Received shutdown signal, shutting down controller.")
        self.shutdown = True


def main(args=None) -> None:
    rclpy.init(args=args)
    node = Controller()
    try:
        print("Starting Bayesianff Optimization loop...")
        node.run_bayes_opt()
    finally:
        node.destroy_node()
        rclpy.shutdown()


if __name__ == "__main__":
    main()<|MERGE_RESOLUTION|>--- conflicted
+++ resolved
@@ -13,14 +13,10 @@
 from .thompson_scheduler import ThompsonScheduler
 import random
 
-<<<<<<< HEAD
 NUM_AGENTS = 5
 NUM_CANDIDATES = 1000
 lambda_BO = 1.0
 MAX_EVALS = 1000
-=======
-NUM_AGENTS = 4
->>>>>>> f3ac0e6f
 
 AGENT_IDS = list(range(1, NUM_AGENTS + 1))
 AGENT_POSITIONS = {
@@ -146,10 +142,6 @@
         self.b = 1.0
 
         for aid in AGENT_IDS:
-<<<<<<< HEAD
-            proc = launch_agent(aid)
-            self.get_logger().info(f"Launched uav_agent_{aid} (pid {proc.pid})")
-=======
             x, y = AGENT_POSITIONS[aid]
             proc = launch_agent(aid, x, y)
         while not all(self.reset_response):
@@ -160,7 +152,6 @@
             rclpy.spin_once(self, timeout_sec=0.05)
 
         self.get_logger().info("All agents reset/INIT successfully.")
->>>>>>> f3ac0e6f
 
         for aid in AGENT_IDS:
             srv = f"/uav_agent_{aid}/compute_energy"
@@ -169,8 +160,6 @@
             self.get_logger().info(f"Waiting for {srv} …")
             while not cli.wait_for_service(timeout_sec=0.1):
                 self.get_logger().warn(f"{srv} not up yet, waiting…")
-<<<<<<< HEAD
-=======
         self.get_logger().info("All energy clients initialized.")
 
     def reset_position_callback(self, msg: Float64MultiArray) -> None:
@@ -184,7 +173,6 @@
 
     def _on_bo_result(self, msg: Float64MultiArray) -> None:
         self.get_logger().info("Received BO result")
->>>>>>> f3ac0e6f
 
     def calculate_energy(self, aid: int):
         """
@@ -229,7 +217,6 @@
             x = self.thompson_scheduler.next_point()
             if x is None:
                 break
-<<<<<<< HEAD
             
             n = NUM_AGENTS
             seed_xs = x[0:   n]
@@ -254,43 +241,31 @@
         self.get_logger().info("BO complete ‐ shutting down agents")
         self.total_energy = 0.0
         self.shutdown_agents()
-=======
-            seed, starting_point = pt
-
-            self.get_logger().info(
-                f"Running BO with seed {seed} and starting point {starting_point}"
-            )
-            total_energy, longest_path = self.calculate_energy(seed)
-            self.longest_path = longest_path
-            max_radius = self.radius_scheduler.calculate_connectivity(
-                starting_point, longest_path
-            )
-
-            self.get_logger().info("Reset agents after BO round, publishing results")
-
-            self.publish_bo_result(
-                seed=seed, sp=starting_point, r=max_radius, E=total_energy
-            )
-
-        self.get_logger().info("BO complete ‐ shutting down agents")
-        self.total_energy = 0.0
-        return
-
-    def publish_bo_result(self, seed: float, sp: float, r: float, E: float) -> None:
-        msg = Float64MultiArray()
-        msg.data = [seed, sp, r, E]
-        self.bo_result_pub.publish(msg)
->>>>>>> f3ac0e6f
 
     def bo_result_callback(self, msg: Float64MultiArray) -> None:
-            data = msg.data
-            n = NUM_AGENTS
-            x = np.array(data[0:3*n])         # the joint (seed_x, seed_y, sp) vector
-            r = data[3*n]                     # max_radius
-            E = data[3*n + 1]                 # total_energy
-            cost = r + lambda_BO * E
-            self.thompson_scheduler.observe(x, cost)
-            self.get_logger().info(f"[BO] obs recorded, cost={cost:.3f}")
+        print(f"Publishing BO result: see")
+        seed, sp, r, E = msg.data
+        self.thompson_scheduler.observe(seed, sp, r, E)
+
+    def visualize_samples(self) -> None:
+        """Visualize the current samples as a plot."""
+        import matplotlib.pyplot as plt
+        import matplotlib.patches as patches
+
+        t_values = [t for t, r in self._samples]
+        r_values = [r for t, r in self._samples]
+        plt.figure(figsize=(10, 6))
+        plt.plot(t_values, r_values, marker="o", label="Samples")
+        plt.title("Radius Samples Over Time")
+        plt.xlabel("Time (s)")
+        plt.ylabel("Radius (m)")
+        plt.grid()
+        plt.legend()
+        plt.xlim(0, 1)
+        plt.ylim(0, max(r_values) + 5)
+        plt.axhline(y=self.max_radius, color="r", linestyle="--", label="Max Radius")
+        plt.legend()
+        plt.show()
 
     def shutdown_callback(self, msg: Empty) -> None:
         """Handle shutdown signal."""
